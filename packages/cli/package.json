--- conflicted
+++ resolved
@@ -1,10 +1,6 @@
 {
   "name": "mastra",
-<<<<<<< HEAD
-  "version": "0.1.57-alpha.73",
-=======
   "version": "0.1.57-alpha.74",
->>>>>>> 385f5ff9
   "license": "MIT",
   "description": "cli for mastra",
   "type": "module",
