{
  "name": "mastra",
<<<<<<< HEAD
  "version": "0.1.21",
=======
  "version": "0.1.30",
>>>>>>> ec6ddfa7
  "license": "MIT",
  "description": "",
  "main": "dist/index.js",
  "bin": {
    "mastra": "./dist/index.js"
  },
  "files": [
    "dist"
  ],
  "scripts": {
    "build": "npx tsc",
    "build:dev": "npx tsc --watch",
    "init": "npx tsx src/index.ts init",
    "dev": "npx tsx src/index.ts dev",
    "prepack": "pnpm up '@mastra/admin@latest'",
    "test": "pnpm jest",
    "typecheck": "tsc --noEmit --incremental"
  },
  "keywords": [],
  "author": "",
  "type": "module",
  "dependencies": {
<<<<<<< HEAD
    "@mastra/admin": "0.1.9",
=======
    "@mastra/admin": "^0.1.10",
>>>>>>> ec6ddfa7
    "commander": "^12.1.0",
    "dotenv": "^16.3.1",
    "execa": "^9.3.1",
    "figlet": "^1.7.0",
    "fs-extra": "^11.2.0",
    "is-port-reachable": "^4.0.0",
    "prompt": "^1.3.0",
    "tcp-port-used": "^1.0.2"
  },
  "devDependencies": {
    "@types/fs-extra": "^11.0.4",
    "@types/jest": "^29.5.12",
    "@types/node": "^22.5.0",
    "@types/prompt": "^1.1.8",
    "@types/react": "^18",
    "@types/tcp-port-used": "^1.0.4",
    "jest": "^29.7.0",
    "ts-jest": "^29.2.4",
    "typescript": "^5.5.4"
  },
  "jest": {
    "preset": "ts-jest/presets/default-esm",
    "moduleNameMapper": {
      "^(\\.{1,2}/.*)\\.js$": "$1"
    },
    "transform": {
      "^.+\\.tsx?$": [
        "ts-jest",
        {
          "useESM": true,
          "tsconfig": {
            "target": "es2021",
            "module": "NodeNext"
          }
        }
      ]
    },
    "extensionsToTreatAsEsm": [
      ".ts"
    ],
    "moduleFileExtensions": [
      "ts",
      "tsx",
      "js",
      "jsx",
      "json",
      "node"
    ]
  }
}<|MERGE_RESOLUTION|>--- conflicted
+++ resolved
@@ -1,10 +1,6 @@
 {
   "name": "mastra",
-<<<<<<< HEAD
-  "version": "0.1.21",
-=======
   "version": "0.1.30",
->>>>>>> ec6ddfa7
   "license": "MIT",
   "description": "",
   "main": "dist/index.js",
@@ -27,11 +23,7 @@
   "author": "",
   "type": "module",
   "dependencies": {
-<<<<<<< HEAD
-    "@mastra/admin": "0.1.9",
-=======
     "@mastra/admin": "^0.1.10",
->>>>>>> ec6ddfa7
     "commander": "^12.1.0",
     "dotenv": "^16.3.1",
     "execa": "^9.3.1",
