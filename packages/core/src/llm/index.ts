import { createAmazonBedrock } from '@ai-sdk/amazon-bedrock';
import { createAnthropic } from '@ai-sdk/anthropic';
import { createAzure } from '@ai-sdk/azure';
import { createCohere } from '@ai-sdk/cohere';
import { createGoogleGenerativeAI } from '@ai-sdk/google';
import { createMistral } from '@ai-sdk/mistral';
import { createOpenAI } from '@ai-sdk/openai';
import { createXai } from '@ai-sdk/xai';
import {
  CoreMessage,
  CoreTool as CT,
  embed,
  embedMany,
  EmbeddingModel,
  generateObject,
  generateText,
  LanguageModelV1,
  streamObject,
  streamText,
  tool,
} from 'ai';
import { createAnthropicVertex } from 'anthropic-vertex-ai';
import { z, ZodSchema } from 'zod';

import { Integration } from '../integration';
import { createLogger, Logger, BaseLogMessage, LogLevel, RegisteredLogger } from '../logger';
import { Run } from '../run/types';
<<<<<<< HEAD
=======
import { Telemetry } from '../telemetry';
import { InstrumentClass } from '../telemetry/telemetry.decorators';
>>>>>>> cb429b9e
import { AllTools, CoreTool, ToolApi } from '../tools/types';
import { delay } from '../utils';

import {
  CustomModelConfig,
  EmbeddingModelConfig,
  GoogleGenerativeAISettings,
  LLMProvider,
  ModelConfig,
  StructuredOutput,
  StructuredOutputType,
} from './types';

@InstrumentClass({
  prefix: 'llm',
  excludeMethods: ['__setTools', '__setLogger', '__setTelemetry', '#log'],
})
export class LLM<
  TTools,
  TIntegrations extends Integration[] | undefined = undefined,
  TKeys extends keyof AllTools<TTools, TIntegrations> = keyof AllTools<TTools, TIntegrations>,
> {
  #tools: Record<TKeys, ToolApi>;
  #logger: Logger;
  #telemetry?: Telemetry;

  constructor() {
    this.#tools = {} as Record<TKeys, ToolApi>;
    this.#logger = createLogger({ type: 'CONSOLE' });
  }

  /**
   * Internal logging helper that formats and sends logs to the configured logger
   * @param level - Severity level of the log
   * @param message - Main log message
   * @param runId - Optional runId for the log
   */
  #log(level: LogLevel, message: string, runId?: string) {
    if (!this.#logger) return;

    const logMessage: BaseLogMessage = {
      type: RegisteredLogger.LLM,
      message,
      destinationPath: 'LLM',
      runId,
    };

    const logMethod = level.toLowerCase() as keyof Logger<BaseLogMessage>;
    this.#logger[logMethod]?.(logMessage);
  }

  /**
   * Set the concrete tools for the agent
   * @param tools
   */
  __setTools(tools: Record<TKeys, ToolApi>) {
    this.#tools = tools;
    this.#log(LogLevel.DEBUG, `Tools set for LLM`);
  }

  /**
   * Set the logger for the agent
   * @param logger
   */
  __setLogger(logger: Logger) {
    this.#logger = logger;
    this.#log(LogLevel.DEBUG, `Logger updated for LLM `);
  }

  /**
   * Set the telemetry for the agent
   * @param telemetry
   */
  __setTelemetry(telemetry: Telemetry) {
    this.#telemetry = telemetry;
    this.#log(LogLevel.DEBUG, `Telemetry updated for LLM ${this.#telemetry.tracer}`);
  }

  /* 
  get experimental_telemetry config
  */
  get experimental_telemetry() {
    return this.#telemetry
      ? {
          tracer: this.#telemetry.tracer,
          isEnabled: !!this.#telemetry.tracer,
        }
      : undefined;
  }

  getModelType(model: ModelConfig): string {
    if (!('provider' in model)) {
      throw new Error('Model provider is required');
    }
    const providerToType: Record<LLMProvider, string> = {
      OPEN_AI: 'openai',
      ANTHROPIC: 'anthropic',
      GROQ: 'groq',
      PERPLEXITY: 'perplexity',
      FIREWORKS: 'fireworks',
      TOGETHER_AI: 'togetherai',
      LM_STUDIO: 'lmstuido',
      BASETEN: 'baseten',
      GOOGLE: 'google',
      MISTRAL: 'mistral',
      X_GROK: 'grok',
      COHERE: 'cohere',
      AZURE: 'azure',
      AMAZON: 'amazon',
      //
      ANTHROPIC_VERTEX: 'anthropic-vertex',
    };
    const type = providerToType[model.provider as LLMProvider] ?? model.provider;

    this.#log(LogLevel.DEBUG, `Model type resolved to ${type} for provider ${model.provider}`);

    return type;
  }

  createOpenAICompatibleModel({
    baseURL,
    apiKey,
    defaultModelName,
    modelName,
    fetch,
  }: {
    baseURL: string;
    apiKey: string;
    defaultModelName: string;
    modelName?: string;
    fetch?: typeof globalThis.fetch;
  }): LanguageModelV1 {
    this.#log(LogLevel.DEBUG, `Creating OpenAI compatible model with baseURL: ${baseURL}`);
    const client = createOpenAI({
      baseURL,
      apiKey,
      fetch,
    });
    return client(modelName || defaultModelName);
  }

  createModelDef({
    model,
  }: {
    model: {
      type: string;
      name?: string;
      toolChoice?: 'auto' | 'required';
      baseURL?: string;
      fetch?: typeof globalThis.fetch;
      apiKey?: string;
    };
  }): LanguageModelV1 {
    let modelDef: LanguageModelV1;
    if (model.type === 'openai') {
      this.#log(LogLevel.INFO, `Initializing OpenAI model ${model.name || 'gpt-4o-2024-08-06'}`);
      const openai = createOpenAI({
        apiKey: model?.apiKey || process.env.OPENAI_API_KEY,
      });
      modelDef = openai(model.name || 'gpt-4o-2024-08-06', {
        structuredOutputs: true,
      });
    } else if (model.type === 'anthropic') {
      this.#log(LogLevel.INFO, `Initializing Anthropic model ${model.name || 'claude-3-5-sonnet-20240620'}`);
<<<<<<< HEAD
      console.log('model.apiKey', model.apiKey);
      console.log('process.env.ANTHROPIC_API_KEY', process.env.ANTHROPIC_API_KEY);
=======
>>>>>>> cb429b9e
      const anthropic = createAnthropic({
        apiKey: model?.apiKey || process.env.ANTHROPIC_API_KEY,
      });
      modelDef = anthropic(model.name || 'claude-3-5-sonnet-20240620');
    } else if (model.type === 'google') {
      this.#log(LogLevel.INFO, `Initializing Google model ${model.name || 'gemini-1.5-pro-latest'}`);
      const google = createGoogleGenerativeAI({
        baseURL: 'https://generativelanguage.googleapis.com/v1beta',
        apiKey: model?.apiKey || process.env.GOOGLE_GENERATIVE_AI_API_KEY || '',
      });
      modelDef = google(model.name || 'gemini-1.5-pro-latest');
    } else if (model.type === 'groq') {
      this.#log(LogLevel.INFO, `Initializing Groq model ${model.name || 'llama-3.2-90b-text-preview'}`);
      modelDef = this.createOpenAICompatibleModel({
        baseURL: 'https://api.groq.com/openai/v1',
        apiKey: model?.apiKey || process.env.GROQ_API_KEY || '',
        defaultModelName: 'llama-3.2-90b-text-preview',
        modelName: model.name,
      });
    } else if (model.type === 'perplexity') {
      this.#log(LogLevel.INFO, `Initializing Perplexity model ${model.name || 'llama-3.1-sonar-large-128k-chat'}`);
      modelDef = this.createOpenAICompatibleModel({
        baseURL: 'https://api.perplexity.ai/',
        apiKey: model?.apiKey || process.env.PERPLEXITY_API_KEY || '',
        defaultModelName: 'llama-3.1-sonar-large-128k-chat',
        modelName: model.name,
      });
    } else if (model.type === 'fireworks') {
      this.#log(LogLevel.INFO, `Initializing Fireworks model ${model.name || 'llama-v3p1-70b-instruct'}`);
      modelDef = this.createOpenAICompatibleModel({
        baseURL: 'https://api.fireworks.ai/inference/v1',
        apiKey: model?.apiKey || process.env.FIREWORKS_API_KEY || '',
        defaultModelName: 'llama-v3p1-70b-instruct',
        modelName: model.name,
      });
    } else if (model.type === 'togetherai') {
      this.#log(LogLevel.INFO, `Initializing TogetherAI model ${model.name || 'google/gemma-2-9b-it'}`);
      modelDef = this.createOpenAICompatibleModel({
        baseURL: 'https://api.together.xyz/v1/',
        apiKey: model?.apiKey || process.env.TOGETHER_AI_API_KEY || '',
        defaultModelName: 'google/gemma-2-9b-it',
        modelName: model.name,
      });
    } else if (model.type === 'lmstudio') {
      this.#log(LogLevel.INFO, `Initializing LMStudio model ${model.name || 'llama-3.2-1b'}`);

      if (!model?.baseURL) {
        const error = `LMStudio model requires a baseURL`;
        this.#logger.error(error);
        throw new Error(error);
      }
      modelDef = this.createOpenAICompatibleModel({
        baseURL: model.baseURL,
        apiKey: 'not-needed',
        defaultModelName: 'llama-3.2-1b',
        modelName: model.name,
      });
    } else if (model.type === 'baseten') {
      this.#log(LogLevel.INFO, `Initializing BaseTen model ${model.name || 'llama-3.1-70b-instruct'}`);
      if (model?.fetch) {
        const error = `Custom fetch is required to use ${model.type}. see https://docs.baseten.co/api-reference/openai for more information`;
        this.#logger.error(error);
        throw new Error(error);
      }
      modelDef = this.createOpenAICompatibleModel({
        baseURL: 'https://bridge.baseten.co/v1/direct',
        apiKey: model?.apiKey || process.env.BASETEN_API_KEY || '',
        defaultModelName: 'llama-3.1-70b-instruct',
        modelName: model.name,
      });
    } else if (model.type === 'mistral') {
      this.#log(LogLevel.INFO, `Initializing Mistral model ${model.name || 'pixtral-large-latest'}`);
      const mistral = createMistral({
        baseURL: 'https://api.mistral.ai/v1',
        apiKey: model?.apiKey || process.env.MISTRAL_API_KEY || '',
      });

      modelDef = mistral(model.name || 'pixtral-large-latest');
    } else if (model.type === 'grok') {
      this.#log(LogLevel.INFO, `Initializing X Grok model ${model.name || 'grok-beta'}`);
      const xAi = createXai({
        baseURL: 'https://api.x.ai/v1',
        apiKey: process.env.XAI_API_KEY ?? '',
      });

      modelDef = xAi(model.name || 'grok-beta');
    } else if (model.type === 'cohere') {
      this.#log(LogLevel.INFO, `Initializing Cohere model ${model.name || 'command-r-plus'}`);
      const cohere = createCohere({
        baseURL: 'https://api.cohere.com/v2',
        apiKey: model?.apiKey || process.env.COHERE_API_KEY || '',
      });

      modelDef = cohere(model.name || 'command-r-plus');
    } else if (model.type === 'azure') {
      this.#log(LogLevel.INFO, `Initializing Azure model ${model.name || 'gpt-35-turbo-instruct'}`);
      const azure = createAzure({
        resourceName: process.env.AZURE_RESOURCE_NAME || '',
        apiKey: model?.apiKey || process.env.AZURE_API_KEY || '',
      });
      modelDef = azure(model.name || 'gpt-35-turbo-instruct');
    } else if (model.type === 'amazon') {
      this.#log(LogLevel.INFO, `Initializing Amazon model ${model.name || 'amazon-titan-tg1-large'}`);
      const amazon = createAmazonBedrock({
        region: process.env.AWS_REGION || '',
        accessKeyId: process.env.AWS_ACCESS_KEY_ID || '',
        secretAccessKey: process.env.AWS_SECRET_ACCESS_KEY || '',
        sessionToken: process.env.AWS_SESSION_TOKEN || '',
      });
      modelDef = amazon(model.name || 'amazon-titan-tg1-large');
    } else if (model.type === 'anthropic-vertex') {
      this.#log(LogLevel.INFO, `Initializing Anthropic Vertex model ${model.name || 'claude-3-5-sonnet@20240620'}`);
      const anthropicVertex = createAnthropicVertex({
        region: process.env.GOOGLE_VERTEX_REGION,
        projectId: process.env.GOOGLE_VERTEX_PROJECT_ID,
        apiKey: process.env.ANTHROPIC_API_KEY ?? '',
      });
      modelDef = anthropicVertex(model.name || 'claude-3-5-sonnet@20240620');
    } else {
      const error = `Invalid model type: ${model.type}`;
      this.#logger.error(error);
      throw new Error(error);
    }

    return modelDef;
  }

  async createEmbedding({
    model,
    value,
    maxRetries,
  }: {
    model: EmbeddingModelConfig;
    value: string[] | string;
    maxRetries: number;
  }) {
    let embeddingModel: EmbeddingModel<string>;

    if (model.provider === 'OPEN_AI') {
      const openai = createOpenAI({
        apiKey: process.env.OPENAI_API_KEY,
      });
      embeddingModel = openai.embedding(model.name);
    } else if (model.provider === 'COHERE') {
      const cohere = createCohere({
        apiKey: process.env.COHERE_API_KEY,
      });
      embeddingModel = cohere.embedding(model.name);
    } else {
      throw new Error(`Invalid embedding model`);
    }

    if (value instanceof Array) {
      return await embedMany({
        model: embeddingModel,
        values: value,
        maxRetries,
      });
    }

    return await embed({
      model: embeddingModel,
      value,
      maxRetries,
    });
  }

  async getParams({
    tools,
    resultTool,
    model,
  }: {
    tools: Record<string, CoreTool>;
    resultTool?: { description: string; parameters: ZodSchema };
    model:
      | ({
          type: string;
          name?: string;
          toolChoice?: 'auto' | 'required';
          baseURL?: string;
          apiKey?: string;
          fetch?: typeof globalThis.fetch;
        } & GoogleGenerativeAISettings)
      | CustomModelConfig;
  }) {
    const toolsConverted = Object.entries(tools).reduce(
      (memo, [key, val]) => {
        memo[key] = tool(val);
        return memo;
      },
      {} as Record<string, CT>,
    );

    let answerTool = {};
    if (resultTool) {
      answerTool = { answer: tool(resultTool) };
    }

    let modelDef;

    if ('type' in model) {
      modelDef = this.createModelDef({ model });
    } else {
      if (model.model instanceof Function) {
        modelDef = await model.model();
      } else {
        modelDef = model.model;
      }
    }

    return {
      toolsConverted,
      modelDef,
      answerTool,
      toolChoice: model.toolChoice || 'required',
    };
  }

  convertTools(enabledTools?: Partial<Record<TKeys, boolean>>): Record<TKeys, CoreTool> {
    const converted = Object.entries(enabledTools || {}).reduce(
      (memo, value) => {
        const k = value[0] as TKeys;
        const enabled = value[1] as boolean;
        const tool = this.#tools[k];

        if (enabled && tool) {
          memo[k] = {
            description: tool.description,
            parameters: z.object({
              data: tool.schema,
            }),
            execute: tool.executor,
          };
        }
        return memo;
      },
      {} as Record<TKeys, CoreTool>,
    );

    this.#log(LogLevel.DEBUG, `Converted tools for LLM`);
    return converted;
  }

  private isBaseOutputType(outputType: StructuredOutputType) {
    return outputType === 'string' || outputType === 'number' || outputType === 'boolean' || outputType === 'date';
  }

  private baseOutputTypeSchema(outputType: StructuredOutputType) {
    switch (outputType) {
      case 'string':
        return z.string();
      case 'number':
        return z.number();
      case 'boolean':
        return z.boolean();
      case 'date':
        return z.string().datetime();
      default:
        return z.string();
    }
  }

  private createOutputSchema(output: StructuredOutput) {
    const schema = Object.entries(output).reduce(
      (memo, [k, v]) => {
        if (this.isBaseOutputType(v.type)) {
          memo[k] = this.baseOutputTypeSchema(v.type);
        }
        if (v.type === 'object') {
          const objectItem = v.items;
          const objectItemSchema = this.createOutputSchema(objectItem);

          memo[k] = objectItemSchema;
        }
        if (v.type === 'array') {
          const arrayItem = v.items;
          if (this.isBaseOutputType(arrayItem.type)) {
            const itemSchema = this.baseOutputTypeSchema(arrayItem.type);
            memo[k] = z.array(itemSchema);
          }

          if (arrayItem.type === 'object') {
            const objectInArrayItemSchema = this.createOutputSchema(arrayItem.items);
            memo[k] = z.array(objectInArrayItemSchema);
          }
        }
        return memo;
      },
      {} as Record<string, any>,
    );

    return z.object(schema);
  }

  async text({
    model,
    messages,
    onStepFinish,
    maxSteps = 5,
    enabledTools,
    runId,
  }: {
    enabledTools?: Partial<Record<TKeys, boolean>>;
    model: ModelConfig;
    messages: CoreMessage[];
    onStepFinish?: (step: string) => void;
    maxSteps?: number;
  } & Run) {
    this.#log(LogLevel.DEBUG, `Generating text with ${messages.length} messages`, runId);
    let modelToPass;

    if ('name' in model) {
      modelToPass = {
        type: this.getModelType(model),
        name: model.name,
        toolChoice: model.toolChoice,
        apiKey: model.provider !== 'LM_STUDIO' ? model?.apiKey : undefined,
        baseURL: model.provider === 'LM_STUDIO' ? model.baseURL : undefined,
        fetch: model.provider === 'BASETEN' ? model.fetch : undefined,
      };
    } else {
      modelToPass = model;
    }

    const params = await this.getParams({
      tools: this.convertTools(enabledTools || {}),
      model: modelToPass,
    });

    const argsForExecute = {
      model: params.modelDef,
      tools: {
        ...params.toolsConverted,
        ...params.answerTool,
      },
      toolChoice: params.toolChoice,
      maxSteps,
      onStepFinish: async (props: any) => {
        onStepFinish?.(JSON.stringify(props, null, 2));
        if (
          props?.response?.headers?.['x-ratelimit-remaining-tokens'] &&
          parseInt(props?.response?.headers?.['x-ratelimit-remaining-tokens'], 10) < 2000
        ) {
          this.#logger.warn('Rate limit approaching, waiting 10 seconds');
          await delay(10 * 1000);
        }
      },
    };

    return await generateText({
      messages,
      ...argsForExecute,
      experimental_telemetry: this.experimental_telemetry,
    });
  }

  async textObject({
    model,
    messages,
    onStepFinish,
    maxSteps = 5,
    enabledTools,
    structuredOutput,
    runId,
  }: {
    structuredOutput: StructuredOutput | ZodSchema;
    enabledTools?: Partial<Record<TKeys, boolean>>;
    model: ModelConfig;
    messages: CoreMessage[];
    onStepFinish?: (step: string) => void;
    maxSteps?: number;
  } & Run) {
    this.#log(LogLevel.DEBUG, `Generating text with ${messages.length} messages`, runId);
    let modelToPass;

    if ('name' in model) {
      modelToPass = {
        type: this.getModelType(model),
        name: model.name,
        toolChoice: model.toolChoice,
        apiKey: model.provider !== 'LM_STUDIO' ? model?.apiKey : undefined,
        baseURL: model.provider === 'LM_STUDIO' ? model.baseURL : undefined,
        fetch: model.provider === 'BASETEN' ? model.fetch : undefined,
      };
    } else {
      modelToPass = model;
    }

    const params = await this.getParams({
      tools: this.convertTools(enabledTools || {}),
      model: modelToPass,
    });

    const argsForExecute = {
      model: params.modelDef,
      tools: {
        ...params.toolsConverted,
        ...params.answerTool,
      },
      toolChoice: params.toolChoice,
      maxSteps,
      onStepFinish: async (props: any) => {
        onStepFinish?.(JSON.stringify(props, null, 2));
        if (
          props?.response?.headers?.['x-ratelimit-remaining-tokens'] &&
          parseInt(props?.response?.headers?.['x-ratelimit-remaining-tokens'], 10) < 2000
        ) {
          this.#logger.warn('Rate limit approaching, waiting 10 seconds', runId);
          await delay(10 * 1000);
        }
      },
    };

    let schema: ZodSchema;
    let output = 'object';

    if (typeof (structuredOutput as any).parse === 'function') {
      schema = structuredOutput as ZodSchema;
      if (schema instanceof z.ZodArray) {
        output = 'array';
        schema = schema._def.type;
      }
    } else {
      schema = this.createOutputSchema(structuredOutput as StructuredOutput);
    }

    return await generateObject({
      messages,
      ...argsForExecute,
      output: output as any,
      schema,
      experimental_telemetry: this.experimental_telemetry,
    });
  }

  async stream({
    model,
    messages,
    onStepFinish,
    onFinish,
    maxSteps = 5,
    enabledTools,
    runId,
  }: {
    model: ModelConfig;
    enabledTools?: Partial<Record<TKeys, boolean>>;
    messages: CoreMessage[];
    onStepFinish?: (step: string) => void;
    onFinish?: (result: string) => Promise<void> | void;
    maxSteps?: number;
  } & Run) {
    this.#log(LogLevel.DEBUG, `Streaming text with ${messages.length} messages`, runId);
    let modelToPass;
    if ('name' in model) {
      modelToPass = {
        type: this.getModelType(model),
        name: model.name,
        toolChoice: model.toolChoice,
        apiKey: model.provider !== 'LM_STUDIO' ? model?.apiKey : undefined,
        baseURL: model.provider === 'LM_STUDIO' ? model.baseURL : undefined,
        fetch: model.provider === 'BASETEN' ? model.fetch : undefined,
      };
    } else {
      modelToPass = model;
    }

    const params = await this.getParams({
      tools: this.convertTools(enabledTools),
      model: modelToPass,
    });

    const argsForExecute = {
      model: params.modelDef,
      tools: {
        ...params.toolsConverted,
        ...params.answerTool,
      },
      toolChoice: params.toolChoice,
      maxSteps,
      onStepFinish: async (props: any) => {
        onStepFinish?.(JSON.stringify(props, null, 2));
        if (
          props?.response?.headers?.['x-ratelimit-remaining-tokens'] &&
          parseInt(props?.response?.headers?.['x-ratelimit-remaining-tokens'], 10) < 2000
        ) {
          this.#logger.warn('Rate limit approaching, waiting 10 seconds', runId);
          await delay(10 * 1000);
        }
      },
      onFinish: async (props: any) => {
        onFinish?.(JSON.stringify(props, null, 2));
      },
    };

    return await streamText({
      messages,
      ...argsForExecute,
      experimental_telemetry: this.experimental_telemetry,
    });
  }

  async streamObject({
    model,
    messages,
    onStepFinish,
    onFinish,
    maxSteps = 5,
    enabledTools,
    structuredOutput,
    runId,
  }: {
    structuredOutput: StructuredOutput | ZodSchema;
    model: ModelConfig;
    enabledTools: Partial<Record<TKeys, boolean>>;
    messages: CoreMessage[];
    onStepFinish?: (step: string) => void;
    onFinish?: (result: string) => Promise<void> | void;
    maxSteps?: number;
  } & Run) {
    this.#log(LogLevel.DEBUG, `Streaming text with ${messages.length} messages`, runId);
    let modelToPass;
    if ('name' in model) {
      modelToPass = {
        type: this.getModelType(model),
        name: model.name,
        toolChoice: model.toolChoice,
        apiKey: model.provider !== 'LM_STUDIO' ? model?.apiKey : undefined,
        baseURL: model.provider === 'LM_STUDIO' ? model.baseURL : undefined,
        fetch: model.provider === 'BASETEN' ? model.fetch : undefined,
      };
    } else {
      modelToPass = model;
    }

    const params = await this.getParams({
      tools: this.convertTools(enabledTools),
      model: modelToPass,
    });

    const argsForExecute = {
      model: params.modelDef,
      tools: {
        ...params.toolsConverted,
        ...params.answerTool,
      },
      toolChoice: params.toolChoice,
      maxSteps,
      onStepFinish: async (props: any) => {
        onStepFinish?.(JSON.stringify(props, null, 2));
        if (
          props?.response?.headers?.['x-ratelimit-remaining-tokens'] &&
          parseInt(props?.response?.headers?.['x-ratelimit-remaining-tokens'], 10) < 2000
        ) {
          this.#logger.warn('Rate limit approaching, waiting 10 seconds', runId);
          await delay(10 * 1000);
        }
      },
      onFinish: async (props: any) => {
        onFinish?.(JSON.stringify(props, null, 2));
      },
    };

    let schema: ZodSchema;
    let output = 'object';

    if (typeof (structuredOutput as any).parse === 'function') {
      schema = structuredOutput as ZodSchema;
      if (schema instanceof z.ZodArray) {
        output = 'array';
        schema = schema._def.type;
      }
    } else {
      schema = this.createOutputSchema(structuredOutput as StructuredOutput);
    }

    return await streamObject({
      messages,
      ...argsForExecute,
      output: output as any,
      schema,
      experimental_telemetry: this.experimental_telemetry,
    });
  }
}<|MERGE_RESOLUTION|>--- conflicted
+++ resolved
@@ -25,11 +25,8 @@
 import { Integration } from '../integration';
 import { createLogger, Logger, BaseLogMessage, LogLevel, RegisteredLogger } from '../logger';
 import { Run } from '../run/types';
-<<<<<<< HEAD
-=======
 import { Telemetry } from '../telemetry';
 import { InstrumentClass } from '../telemetry/telemetry.decorators';
->>>>>>> cb429b9e
 import { AllTools, CoreTool, ToolApi } from '../tools/types';
 import { delay } from '../utils';
 
@@ -194,11 +191,6 @@
       });
     } else if (model.type === 'anthropic') {
       this.#log(LogLevel.INFO, `Initializing Anthropic model ${model.name || 'claude-3-5-sonnet-20240620'}`);
-<<<<<<< HEAD
-      console.log('model.apiKey', model.apiKey);
-      console.log('process.env.ANTHROPIC_API_KEY', process.env.ANTHROPIC_API_KEY);
-=======
->>>>>>> cb429b9e
       const anthropic = createAnthropic({
         apiKey: model?.apiKey || process.env.ANTHROPIC_API_KEY,
       });
