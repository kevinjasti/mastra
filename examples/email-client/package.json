--- conflicted
+++ resolved
@@ -23,12 +23,8 @@
     "react-dom": "^18",
     "tailwind-merge": "^2.5.0",
     "zod": "^3.23.8",
-<<<<<<< HEAD
-    "@arkw/twilio": "workspace:*",
-    "@arkw/slack": "workspace:*"
-=======
+    "@kpl/twilio": "workspace:*",
     "@kpl/slack": "workspace:*"
->>>>>>> ed61a04a
   },
   "devDependencies": {
     "@types/node": "^20",
