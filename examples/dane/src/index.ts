--- conflicted
+++ resolved
@@ -2,10 +2,7 @@
 import { Command } from 'commander';
 import dotenv from 'dotenv';
 
-<<<<<<< HEAD
-=======
 import { commitMessageCommand } from './commands/commit-message.js';
->>>>>>> ac904421
 import { issueLabelerCommand } from './commands/issue-labeler.js';
 import { message } from './commands/message.js';
 
